--- conflicted
+++ resolved
@@ -16,24 +16,6 @@
             "source.organizeImports": true,
           },
         },
-<<<<<<< HEAD
-        "[javascript]": {
-          "editor.defaultFormatter": "esbenp.prettier-vscode",
-        },
-        "[html]": {
-          "editor.defaultFormatter": "esbenp.prettier-vscode",
-        },
-        "[typescript]": {
-          "editor.defaultFormatter": "esbenp.prettier-vscode",
-        },
-        "[javascriptreact]": {
-          "editor.defaultFormatter": "esbenp.prettier-vscode",
-        },
-        "[typescriptreact]": {
-          "editor.defaultFormatter": "esbenp.prettier-vscode",
-        },
-=======
->>>>>>> 9d2b64e7
         "files.exclude": {
           "**/__pycache__": true,
         },
@@ -47,16 +29,8 @@
         "ms-python.vscode-pylance",
         "ms-python.isort",
         "ms-python.black-formatter",
-<<<<<<< HEAD
-        "EditorConfig.EditorConfig",
-        "esbenp.prettier-vscode",
-      ],
-    },
-  },
-=======
         "EditorConfig.EditorConfig"
       ]
     }
   }
->>>>>>> 9d2b64e7
 }